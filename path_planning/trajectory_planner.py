--- conflicted
+++ resolved
@@ -413,7 +413,6 @@
                 new_node.parent = parent
                 nodes.append(new_node)
 
-<<<<<<< HEAD
                 if np.linalg.norm(new_node.value[:2] - end_point[:2]) <= goal_radius: 
                     self.get_logger().info(f'within goal radius')
                     path = []
@@ -428,15 +427,7 @@
                 pass
             if nodes:
                 self.pub_rrt_pt(np.array(nodes))
-=======
-            if np.linalg.norm(new_node.value - end_point) <= goal_radius:
-                path = []
-                curr_node = new_node
-                while curr_node.parent:
-                    path.append(curr_node.value)
-                    curr_node = curr_node.parent
-                return path
->>>>>>> ab3a75b9
+
         return None
     
     def pub_rrt_pt(self, nodes):
