import rclpy
from rclpy.node import Node
from tf_transformations import euler_from_quaternion, quaternion_from_euler


assert rclpy
from geometry_msgs.msg import PoseWithCovarianceStamped, PoseStamped, PoseArray, Quaternion, Point, Pose
from nav_msgs.msg import OccupancyGrid
from .utils import LineTrajectory
# from tf_transformations import euler_from_quaternion
from scipy.spatial.transform import Rotation as R

from scipy.ndimage import grey_dilation
import numpy as np
import heapq

class PathPlan(Node):
    """ Listens for goal pose published by RViz and uses it to plan a path from
    current car pose.
    """

    def __init__(self):
        super().__init__("trajectory_planner")
        self.declare_parameter('odom_topic', "default")
        self.declare_parameter('map_topic', "default")
        self.declare_parameter('initial_pose_topic', "default")

        self.odom_topic = self.get_parameter('odom_topic').get_parameter_value().string_value
        self.map_topic = self.get_parameter('map_topic').get_parameter_value().string_value
        self.initial_pose_topic = self.get_parameter('initial_pose_topic').get_parameter_value().string_value

        self.map_sub = self.create_subscription(
            OccupancyGrid,
            self.map_topic,
            self.map_cb,
            1)

        self.pose_sub = self.create_subscription(
            PoseWithCovarianceStamped,
            self.initial_pose_topic,
            self.pose_cb,
            10
        )

        self.goal_sub = self.create_subscription(
            PoseStamped,
            "/goal_pose",
            self.goal_cb,
            10
        )

        self.traj_pub = self.create_publisher(
            PoseArray,
            "/trajectory/current",
            10
        )

        self.trajectory = LineTrajectory(node=self, viz_namespace="/planned_trajectory")

        self.map_debug_pub = self.create_publisher(
            OccupancyGrid,
            "/map_debug",
            1
        )

        self.point_debug_pub = self.create_publisher(PoseArray, "/debug_points", 1)


        # Map vars
        self.map = None
        self.resolution = None
        self.disk_radius = 10 # In pixels

        # Pose vars
        self.initial_pose = None
        self.goal_pose = None

        # Planning vars
        self.search_based = False # False: sample_based

        self.get_logger().info("Path planner initialized")

    def map_cb(self, msg):
        """
        Receives a map, and transforms it into a 2d np array
        with 0 as free space and 1 as occupied, the original
        map's occupied spaces are dialated by self.disk_radius
        """
        width = msg.info.width
        height = msg.info.height
        self.resolution = msg.info.resolution
        self.origin_pos = (msg.info.origin.position.x, msg.info.origin.position.y)
        self.origin_ori = msg.info.origin.orientation
        quat = [self.origin_ori.x,
                self.origin_ori.y,
                self.origin_ori.z,
                self.origin_ori.w]
        _, _, theta = R.from_quat(quat).as_euler('xyz', degrees=False)
        self.T_world_map = np.array([[np.cos(theta), -np.sin(theta), self.origin_pos[0]],
                                     [np.sin(theta), np.cos(theta), self.origin_pos[1]],
                                     [0, 0, 1]])
        self.T_map_world = np.linalg.inv(self.T_world_map)

        data = np.array(msg.data).reshape((height, width))

        # Disk dialation
        obstacle_map = np.isin(data, [100, -1]).astype(np.uint8)
        disk_radius = np.ceil(self.disk_radius)
        y, x = np.ogrid[-disk_radius:disk_radius+1,
                        -disk_radius:disk_radius+1]
        disk = x**2 + y**2 <= disk_radius**2
        self.map = grey_dilation(obstacle_map, footprint=disk)

        # Debugging
        map_for_debug = np.where(self.map == 1, 100, 0)
        msg.data = map_for_debug.flatten().tolist()
        self.map_debug_pub.publish(msg)

        self.get_logger().info(f"Map recieved")

    def pose_cb(self, pose):
        x = pose.pose.pose.position.x
        y = pose.pose.pose.position.y
        quaternion = [pose.pose.pose.orientation.x,
                    pose.pose.pose.orientation.y,
                    pose.pose.pose.orientation.z,
                    pose.pose.pose.orientation.w]
        _, _, theta = R.from_quat(quaternion).as_euler('xyz', degrees=False)

        self.initial_pose = np.array([x, y, theta])
        self.get_logger().info(f"Initial Pose Received")
        self.try_plan_path()

    def goal_cb(self, msg):
        x = msg.pose.position.x
        y = msg.pose.position.y
        quaternion = [msg.pose.orientation.x,
                    msg.pose.orientation.y,
                    msg.pose.orientation.z,
                    msg.pose.orientation.w]
        _, _, theta = R.from_quat(quaternion).as_euler('xyz', degrees=False)

        self.goal_pose = np.array([x, y, theta])
        self.get_logger().info(f"Goal Pose Received")
        self.try_plan_path()

    def try_plan_path(self):
        if self.map is not None and self.initial_pose is not None and self.goal_pose is not None:
            self.plan_path(self.initial_pose, self.goal_pose, self.map)
            self.initial_pose = None
            self.goal_pose = None

    def plan_path(self, start_point, end_point, map):
        if self.search_based:
            pixel_path = self.a_star(start_point, end_point, map)
        else:
            pixel_path = self.rrt(start_point, end_point, goal_radius=3)

        if pixel_path is None or len(pixel_path) == 0:
            self.get_logger().warn("No path found")
            return

        self.trajectory.clear()
        for mx, my in pixel_path:
            wx, wy = self.map_to_world(mx, my)
            self.trajectory.addPoint((wx, wy))

        self.traj_pub.publish(self.trajectory.toPoseArray())
        self.trajectory.publish_viz()

    def world_to_map(self, x, y):
        T_world_point = np.array([[1, 0, x],
                                  [0, 1, y],
                                  [0, 0, 1]])

        T_map_point = self.T_map_world @ T_world_point

        mx = int(T_map_point[0][2] / self.resolution)
        my = int(T_map_point[1][2] / self.resolution)
        return mx, my

    def map_to_world(self, mx, my):
        mx = mx * self.resolution
        my = my * self.resolution

        T_map_point = np.array([[1, 0, mx],
                                [0, 1, my],
                                [0, 0, 1]])

        T_world_point = self.T_world_map @ T_map_point
        return T_world_point[0][2], T_world_point[1][2]

    def a_star(self, start_point, end_point, map):
        def heuristic(a, b):
            return np.linalg.norm(np.array(a) - np.array(b))  # Euclidean

        def reconstruct_path(parent, current):
            path = [current]
            while current in parent:
                current = parent[current]
                path.append(current)
            path.reverse()
            return path

        height, width = map.shape

        start = self.world_to_map(start_point[0], start_point[1])
        goal = self.world_to_map(end_point[0], end_point[1])

        self.get_logger().info(f"{start=}")
        self.get_logger().info(f"{goal=}")

        open_set = []
        heapq.heappush(open_set, (0 + heuristic(start, goal), 0, start))  # (f_score, g_score, node)

        parent = {}
        g_score = {start: 0}
        visited = set()

        directions = [  # 8-connected grid
            (1, 0), (0, 1), (-1, 0), (0, -1),
            (1, 1), (1, -1), (-1, 1), (-1, -1)
        ]

        while open_set:
            _, _, current = heapq.heappop(open_set)

            if current == goal:
                return reconstruct_path(parent, current)

            if current in visited:
                continue

            visited.add(current)
            for dx, dy in directions:
                neighbor = (current[0] + dx, current[1] + dy)

                if not (0 <= neighbor[0] < width and 0 <= neighbor[1] < height):
                    continue  # Skip out-of-bounds

                if map[neighbor[1], neighbor[0]] != 0:
                    continue  # Skip obstacles

                tentative_g = g_score[current] + np.linalg.norm([dx, dy])

                if neighbor not in g_score or tentative_g < g_score[neighbor]:
                    g_score[neighbor] = tentative_g
                    f_score = tentative_g + heuristic(neighbor, goal)
                    heapq.heappush(open_set, (f_score, tentative_g, neighbor))
                    parent[neighbor] = current

        return []

    # RRT methods
    def sample(self, buffer_ratio=5):
        map_width, map_height = self.map.shape
        ###
        rand_x = np.random.uniform(0, map_width)
        rand_y = np.random.uniform(0, map_height)

        return (rand_x, rand_y)
        ###

        ###
        # xl, xh = self.rrt_xbounds[0]-sample_buffer, self.rrt_xbounds[1]+sample_buffer
        # yl, yh = self.rrt_ybounds[0]-sample_buffer, self.rrt_ybounds[1]+sample_buffer

        # xl = np.clip(xl, a_min=0, a_max=map_width)
        # xh = np.clip(xh, a_min=0, a_max=map_width)
        # yl = np.clip(yl, a_min=0, a_max=map_height)
        # yh = np.clip(yh, a_min=0, a_max=map_height)

        # x_buffer = buffer_ratio * abs(self.rrt_xbounds[1] - self.rrt_xbounds[0] + 5)
        # y_buffer = buffer_ratio * abs(self.rrt_ybounds[1] - self.rrt_xbounds[0] + 5)
        
        # xl = np.max(np.array([self.rrt_xbounds[0] - x_buffer, 0])) 
        # xh = np.min(np.array([self.rrt_xbounds[1] + x_buffer, map_width]))
        # yl = np.max(np.array([self.rrt_ybounds[0] - y_buffer, 0]))
        # yh = np.min(np.array([self.rrt_ybounds[1] + y_buffer, map_height]))

        # rand_x = np.random.uniform(xl, xh)
        # rand_y = np.random.uniform(yl, yh)

<<<<<<< HEAD
        # rand_theta = np.random.uniform(0, 2*np.pi)
        # return (rand_x, rand_y)
        ###

    # def nearest(self, curr_point, rand_nodes, thresh_ang=np.pi/2):
    #     # rand_points is an np arrays of tuples representing points
    #     # curr_point is our current starting position
    #     rand_points = [(rand_node.value[:2], rand_node.value[2]) for rand_node in rand_nodes]
        
    #     distances = []
    #     for point, point_ang in rand_points:
    #         ang = np.arctan2(*(curr_point-point)[::-1]) # arctan(y, x)
    #         if np.abs(point_ang-ang) < thresh_ang:
    #             distances.append(np.linalg.norm(np.array(curr_point) - np.array(point)))

    #     return rand_nodes[np.argmin(np.array(distances))] #, axis=0

    def nearest(self, curr_point, rand_nodes, thresh_ang=np.pi/2):
        # min_dist = float('inf')
        min_dist_no_ang = float('inf')
        # nearest_node = None
        nearest_node_no_ang = None

        for rand_node in rand_nodes:
            point = rand_node.value[:2]
            # point_ang = rand_node.value[2]

            # angle_to_point = np.arctan2(*(curr_point - point)[::-1])  # arctan(y, x)
            dist = np.linalg.norm(curr_point - point)
            if dist < min_dist_no_ang:
                min_dist_no_ang = dist
                nearest_node_no_ang = rand_node
                # if (np.abs(point_ang - angle_to_point) < thresh_ang) and (min_dist > dist):
                #     min_dist = dist
                #     nearest_node = rand_node
                    # dist = np.linalg.norm(curr_point - point)
                
        # if nearest_node: 
        #     return nearest_node
        # else: 
        return nearest_node_no_ang
        # return nearest_node
=======
    def nearest(self, curr_point, rand_nodes):
        # rand_points is an np arrays of tuples representing points
        # curr_point is our current starting position
        rand_points = [rand_node.value[:2] for rand_node in rand_nodes]

        distances = []
        for point in rand_points:
            distances.append(np.linalg.norm(np.array(curr_point) - np.array(point)))
>>>>>>> c0138635


    # def steer(self, znearest, zrand, max_steer_ang=3*np.pi/4, L=0.5, lookahead=1):
    #     # include dynamic and kinematic constraints?
    #     # motion model?

    #     # need to limit max steering angle, will find necessary angle using pure pursuit model
    #     # map frame
    #     # TODO: CONVERT POINTS FROM MAP FRAME TO ROBOT FRAME
    #     # robot frame:
    #     x_robot, y_robot, theta_robot = znearest
    #     x_wp, y_wp = zrand
    #     dx = x_wp - x_robot
    #     dy = y_wp - y_robot

    #     if (dx**2+dy**2)**(0.5) > lookahead:
    #         y = lookahead/np.sqrt(1+(dx/dy)**2)
    #         x = y*(dx/dy)
    #         dx, dy = x, y

    #     angle_to_wp = np.arctan2(dy, dx)

    #     # Calculate the steering angle (geometry of the pursuit)
    #     angle_diff = angle_to_wp
    #     # Pure Pursuit formula for steering angle (in radians)
    #     req_steer_ang = np.arctan2(2.0* L * np.sin(angle_diff), lookahead)
    #     if np.abs(req_steer_ang) > max_steer_ang:
    #         steer_angle = (req_steer_ang/np.abs(req_steer_ang))*max_steer_ang
    #     else:
    #         steer_angle = req_steer_ang

    #     R = lookahead/(2*np.sin(steer_angle))
    #     alpha = np.arcsin(lookahead*np.tan(steer_angle)/(2*L))
    #     gamma1 = 2*alpha
    #     dtheta = gamma1

    #     x_new, y_new, theta_new = 0,0,0

    #     min_dist = None
    #     x_out, y_out, theta_out = None

    #     while theta_new <= 2*np.pi:
    #         dy_i = R*(np.cos(dtheta+theta_new)-np.cos(theta_new))
    #         dx_i = R*(np.sin(dtheta+theta_new)-np.sin(theta_new))
    #         theta_new = dtheta + theta_new
    #         x_new, y_new = x_new + dx_i, y_new + dy_i
    #         goal_dist = np.linalg.norm(np.array([x_wp-x_new, y_wp-y_new]))
    #         if min_dist == None or goal_dist < min_dist:
    #             min_dist = goal_dist
    #             x_out, y_out, theta_out = x_new, y_new, theta_new

    #     return np.array(x_out, y_out, theta_out)

    def steer(self, znearest, zrand, max_steer_ang=3*np.pi/4, L=0.5, lookahead=1.0):
        x_robot, y_robot, theta_robot = znearest
        x_wp, y_wp = zrand

        # Transform waypoint into robot frame
        dx = x_wp - x_robot # map frame
        dy = y_wp - y_robot # map frame
        dx_r = np.cos(-theta_robot) * dx - np.sin(-theta_robot) * dy
        dy_r = np.sin(-theta_robot) * dx + np.cos(-theta_robot) * dy
        x = dx_r
        y = dy_r

        dist = np.hypot(dx_r, dy_r)
        if dist > lookahead:
            dx_r = lookahead / np.sqrt(1 + (x / y) ** 2)
            dy_r = dx_r * (y / x)
<<<<<<< HEAD
            # self.get_logger().info(f'point {(x, y)} too far, now {(dx_r, dy_r)}')
        
=======
            self.get_logger().info(f'point {(x, y)} too far, now {(dx_r, dy_r)}')

>>>>>>> c0138635
        # works? until here

        angle_to_wp = np.arctan2(dy_r, dx_r)

        ###
        # Pure Pursuit steering angle
        req_steer_ang = np.arctan2(2 * L * np.sin(angle_to_wp), lookahead) #suspicious #imposter

        # Clip to max steering angle
        steer_angle = np.clip(req_steer_ang, -max_steer_ang, max_steer_ang)

        # Compute turning radius and delta heading
        R = L / np.tan(steer_angle) #suspicious
        dtheta = lookahead / R #suspicious

        # Compute new pose in robot frame
        x_new = R * np.sin(dtheta)
        y_new = R * (1 - np.cos(dtheta))
        theta_new = dtheta
        ###

        ###
        # x_new = dx_r
        # y_new = dy_r
        # theta_new = angle_to_wp
        ###

        # Transform back to map frame
        x_map = x_robot + np.cos(theta_robot) * x_new - np.sin(theta_robot) * y_new
        y_map = y_robot + np.sin(theta_robot) * x_new + np.cos(theta_robot) * y_new
        theta_map = (theta_robot + theta_new) % (2 * np.pi)

        # x = x_wp - x_robot
        # y = y_wp - y_robot
        # dx_r = x
        # dy_r = y

        # dist = np.hypot(x, y)
        # if dist > lookahead:
        #     dx_r = lookahead / np.sqrt(1 + (x / y) ** 2)
        #     dy_r = dx_r * (y / x)

        # x_map = x_robot + dx_r
        # y_map = y_robot + dy_r
        # theta_map = np.arctan2(y,x)

        return np.array([x_map, y_map, theta_map])

    def in_collision(self, point):
        # check that point is not in occupancy grid or out of bounds
        map_width, map_height = self.map.shape
        if not (0 <= point[0] < map_width and 0 <= point[1] < map_height):
            return True

        if self.map[int(point[1]), int(point[0])] != 0:
            return True
        return False

    def collision_free(self, xcurrent, xnew, steps = 1000):
        # check that all points along path from xcurrent to xnew are not in collision
        direction = xnew - xcurrent
        step = direction/steps
        for i in range(steps):
            pt = xcurrent + step
            if self.in_collision(pt):
                return False
        return True

    def rrt(self, start_point_map, end_point_map, goal_radius=1, sample_buffer=2, buffer_ratio = 1/3):
        """
        all points are in the map frame
        """
        start_time = self.get_clock().now()
        map_width, map_height = self.map.shape
        loop_cap = 10000
        # start_point = (self.world_to_map(*start_point_map[:2])[0], self.world_to_map(*start_point_map[:2])[1], [start_point_map[2]-np.pi])
        # end_point = (self.world_to_map(*end_point_map[:2])[0], self.world_to_map(*end_point_map[:2])[1], end_point_map[2]-np.pi)
        start_point = np.array([*self.world_to_map(*start_point_map[:2]), start_point_map[2]-np.pi])
        end_point = np.array([*self.world_to_map(*end_point_map[:2]), end_point_map[2]-np.pi])
        nodes = [RRTNode(start_point)]
        self.rrt_xbounds = np.array([start_point[0], start_point[0]])
        self.rrt_ybounds = np.array([start_point[1], start_point[1]])
        # self.get_logger().info(f'xbounds are {self.rrt_xbounds}')

        for i in range(loop_cap):
            self.get_logger().info(f'the iteration is {i} mickey mice')
            if i % 3 == 0:
                random_point = end_point[:2]
<<<<<<< HEAD
            else: 
                random_point = self.sample(buffer_ratio=buffer_ratio) # map frame
=======
            else:
                random_point = self.sample() # map frame
>>>>>>> c0138635
            parent = self.nearest(random_point, nodes) # map frame
            new_point = self.steer(parent.value, random_point, lookahead=1.5)
            # self.get_logger().info(f'adding new point {new_point} with parent {parent.value[:2]}')
            # if not self.collision_free(parent.value, new_point) and parent.parent:
            #     parent = parent.parent
            #     new_point = self.steer(parent.value, random_point, lookahead=1.)

            # self.get_logger().info(f'xbounds are {self.rrt_xbounds}')
            if self.collision_free(parent.value, new_point):
                # self.get_logger().info(f'not in collision, adding point {new_point}')
                new_node = RRTNode(new_point)
                new_node.parent = parent
                nodes.append(new_node)

<<<<<<< HEAD
                ##
                # if new_point[0] < self.rrt_xbounds[0]:
                #     self.rrt_xbounds[0] = np.max(np.array([self.rrt_xbounds[0] - sample_buffer, 0])) 
                # elif new_point[0] > self.rrt_xbounds[1]:
                #     self.rrt_xbounds[1] = np.min(np.array([self.rrt_xbounds[1] + sample_buffer, map_width]))
                # # self.get_logger().info(f'xbounds are {self.rrt_xbounds}')


                # if new_point[1] < self.rrt_ybounds[0]:
                #     self.rrt_ybounds[0] = np.max(np.array([self.rrt_ybounds[0] - sample_buffer, 0]))
                # elif new_point[1] > self.rrt_ybounds[1]:
                #     self.rrt_ybounds[1] = np.min(np.array([self.rrt_ybounds[1] + sample_buffer, map_height]))
                ##

                if np.linalg.norm(new_node.value[:2] - end_point[:2]) <= goal_radius: 
                    end_time = self.get_clock().now()
                    self.get_logger().info(f'found goal; final time = {end_time - start_time}')
                    # self.get_logger().info(f'within goal radius')
=======
                if np.linalg.norm(new_node.value[:2] - end_point[:2]) <= goal_radius:
                    self.get_logger().info(f'within goal radius')
>>>>>>> c0138635
                    path = []
                    curr_node = new_node
                    while curr_node.parent:
                        path.append(curr_node.value[:2])
                        curr_node = curr_node.parent
<<<<<<< HEAD
                    return path[::-1]
            else:
                # self.get_logger().info(f'in collision')
                pass

            
=======
                    return path

>>>>>>> c0138635
            if i%500 == 0:
                # self.get_logger().info(f'{[node.value for node in nodes]}')
                pass
            if nodes:
                self.pub_rrt_pt(np.array(nodes))

        return None

    def pub_rrt_pt(self, nodes):
        # self.get_logger().info(f'trying to publish {[node.value for node in nodes]}')
        points = [self.map_to_world(*node.value[:2]) for node in nodes]
        viz_points = PoseArray()
        viz_points.header.stamp = self.get_clock().now().to_msg()
        viz_points.header.frame_id = self.map_topic

        viz_points.poses = []
        for i, point in enumerate(points):
            q = quaternion_from_euler(0, 0, nodes[i].value[2]+np.pi)
            quaternion_msg = Quaternion(x=q[0], y=q[1], z=q[2], w=q[3])

            pose = Pose(
                position=Point(x=point[0], y=point[1], z=0.0),
                orientation=quaternion_msg
            )
            viz_points.poses.append(pose)

        self.point_debug_pub.publish(viz_points)

class RRTNode:
    def __init__(self, value):
        self.value = value
        self.parent = None

    def add_child(self, child_node):
        self.children.append(child_node)

    def remove_child(self, child_node):
        self.children.remove(child_node)

def main(args=None):
    rclpy.init(args=args)
    planner = PathPlan()
    rclpy.spin(planner)
    rclpy.shutdown()<|MERGE_RESOLUTION|>--- conflicted
+++ resolved
@@ -281,7 +281,6 @@
         # rand_x = np.random.uniform(xl, xh)
         # rand_y = np.random.uniform(yl, yh)
 
-<<<<<<< HEAD
         # rand_theta = np.random.uniform(0, 2*np.pi)
         # return (rand_x, rand_y)
         ###
@@ -324,16 +323,6 @@
         # else: 
         return nearest_node_no_ang
         # return nearest_node
-=======
-    def nearest(self, curr_point, rand_nodes):
-        # rand_points is an np arrays of tuples representing points
-        # curr_point is our current starting position
-        rand_points = [rand_node.value[:2] for rand_node in rand_nodes]
-
-        distances = []
-        for point in rand_points:
-            distances.append(np.linalg.norm(np.array(curr_point) - np.array(point)))
->>>>>>> c0138635
 
 
     # def steer(self, znearest, zrand, max_steer_ang=3*np.pi/4, L=0.5, lookahead=1):
@@ -403,13 +392,8 @@
         if dist > lookahead:
             dx_r = lookahead / np.sqrt(1 + (x / y) ** 2)
             dy_r = dx_r * (y / x)
-<<<<<<< HEAD
             # self.get_logger().info(f'point {(x, y)} too far, now {(dx_r, dy_r)}')
         
-=======
-            self.get_logger().info(f'point {(x, y)} too far, now {(dx_r, dy_r)}')
-
->>>>>>> c0138635
         # works? until here
 
         angle_to_wp = np.arctan2(dy_r, dx_r)
@@ -498,13 +482,8 @@
             self.get_logger().info(f'the iteration is {i} mickey mice')
             if i % 3 == 0:
                 random_point = end_point[:2]
-<<<<<<< HEAD
             else: 
                 random_point = self.sample(buffer_ratio=buffer_ratio) # map frame
-=======
-            else:
-                random_point = self.sample() # map frame
->>>>>>> c0138635
             parent = self.nearest(random_point, nodes) # map frame
             new_point = self.steer(parent.value, random_point, lookahead=1.5)
             # self.get_logger().info(f'adding new point {new_point} with parent {parent.value[:2]}')
@@ -519,7 +498,6 @@
                 new_node.parent = parent
                 nodes.append(new_node)
 
-<<<<<<< HEAD
                 ##
                 # if new_point[0] < self.rrt_xbounds[0]:
                 #     self.rrt_xbounds[0] = np.max(np.array([self.rrt_xbounds[0] - sample_buffer, 0])) 
@@ -538,26 +516,16 @@
                     end_time = self.get_clock().now()
                     self.get_logger().info(f'found goal; final time = {end_time - start_time}')
                     # self.get_logger().info(f'within goal radius')
-=======
-                if np.linalg.norm(new_node.value[:2] - end_point[:2]) <= goal_radius:
-                    self.get_logger().info(f'within goal radius')
->>>>>>> c0138635
                     path = []
                     curr_node = new_node
                     while curr_node.parent:
                         path.append(curr_node.value[:2])
                         curr_node = curr_node.parent
-<<<<<<< HEAD
                     return path[::-1]
             else:
                 # self.get_logger().info(f'in collision')
                 pass
 
-            
-=======
-                    return path
-
->>>>>>> c0138635
             if i%500 == 0:
                 # self.get_logger().info(f'{[node.value for node in nodes]}')
                 pass
