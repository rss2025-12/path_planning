import rclpy
from rclpy.node import Node
from tf_transformations import euler_from_quaternion, quaternion_from_euler


assert rclpy
from geometry_msgs.msg import PoseWithCovarianceStamped, PoseStamped, PoseArray, Quaternion, Point, Pose
from nav_msgs.msg import OccupancyGrid
from .utils import LineTrajectory
# from tf_transformations import euler_from_quaternion
from scipy.spatial.transform import Rotation as R

from scipy.ndimage import grey_dilation
import numpy as np
import heapq, time

class PathPlan(Node):
    """ Listens for goal pose published by RViz and uses it to plan a path from
    current car pose.
    """

    def __init__(self):
        super().__init__("trajectory_planner")
        self.declare_parameter('odom_topic', "default")
        self.declare_parameter('map_topic', "default")
        self.declare_parameter('initial_pose_topic', "default")

        self.odom_topic = self.get_parameter('odom_topic').get_parameter_value().string_value
        self.map_topic = self.get_parameter('map_topic').get_parameter_value().string_value
        self.initial_pose_topic = self.get_parameter('initial_pose_topic').get_parameter_value().string_value

        self.map_sub = self.create_subscription(
            OccupancyGrid,
            self.map_topic,
            self.map_cb,
            1)

        self.pose_sub = self.create_subscription(
            PoseWithCovarianceStamped,
            self.initial_pose_topic,
            self.pose_cb,
            10
        )

        self.goal_sub = self.create_subscription(
            PoseStamped,
            "/goal_pose",
            self.goal_cb,
            10
        )

        self.traj_pub = self.create_publisher(
            PoseArray,
            "/trajectory/current",
            10
        )

        self.trajectory = LineTrajectory(node=self, viz_namespace="/planned_trajectory")

        self.map_debug_pub = self.create_publisher(
            OccupancyGrid,
            "/map_debug",
            1
        )

        self.point_debug_pub = self.create_publisher(PoseArray, "/debug_points", 1)


        # Map vars
        self.map = None
        self.resolution = None
        self.disk_radius = 10 # In pixels

        # Pose vars
        self.initial_pose = None
        self.goal_pose = None

        # Planning vars
        self.search_based = True # False: sample_based

        self.get_logger().info("Path planner initialized")

    def map_cb(self, msg):
        """
        Receives a map, and transforms it into a 2d np array
        with 0 as free space and 1 as occupied, the original
        map's occupied spaces are dialated by self.disk_radius
        """
        start_time = time.time()
        width = msg.info.width
        height = msg.info.height
        self.resolution = msg.info.resolution
        self.origin_pos = (msg.info.origin.position.x, msg.info.origin.position.y)
        self.origin_ori = msg.info.origin.orientation
        quat = [self.origin_ori.x,
                self.origin_ori.y,
                self.origin_ori.z,
                self.origin_ori.w]
        _, _, theta = R.from_quat(quat).as_euler('xyz', degrees=False)
        self.T_world_map = np.array([[np.cos(theta), -np.sin(theta), self.origin_pos[0]],
                                     [np.sin(theta), np.cos(theta), self.origin_pos[1]],
                                     [0, 0, 1]])
        self.T_map_world = np.linalg.inv(self.T_world_map)

        data = np.array(msg.data).reshape((height, width))

        # Disk dialation
        obstacle_map = np.isin(data, [100, -1]).astype(np.uint8)
        disk_radius = np.ceil(self.disk_radius)
        y, x = np.ogrid[-disk_radius:disk_radius+1,
                        -disk_radius:disk_radius+1]
        disk = x**2 + y**2 <= disk_radius**2
        self.map = grey_dilation(obstacle_map, footprint=disk)

        # Debugging
        map_for_debug = np.where(self.map == 1, 100, 0)
        msg.data = map_for_debug.flatten().tolist()
        self.map_debug_pub.publish(msg)

        self.get_logger().info(f"Built map in {time.time() - start_time}")
        self.get_logger().info(f"Map recieved")

    def pose_cb(self, pose):
        x = pose.pose.pose.position.x
        y = pose.pose.pose.position.y
        quaternion = [pose.pose.pose.orientation.x,
                    pose.pose.pose.orientation.y,
                    pose.pose.pose.orientation.z,
                    pose.pose.pose.orientation.w]
        _, _, theta = R.from_quat(quaternion).as_euler('xyz', degrees=False)

        self.initial_pose = np.array([x, y, theta])
        self.get_logger().info(f"Initial Pose Received")
        self.try_plan_path()

    def goal_cb(self, msg):
        x = msg.pose.position.x
        y = msg.pose.position.y
        quaternion = [msg.pose.orientation.x,
                    msg.pose.orientation.y,
                    msg.pose.orientation.z,
                    msg.pose.orientation.w]
        _, _, theta = R.from_quat(quaternion).as_euler('xyz', degrees=False)

        self.goal_pose = np.array([x, y, theta])
        self.get_logger().info(f"Goal Pose Received")
        self.try_plan_path()

    def try_plan_path(self):
        if self.map is not None and self.initial_pose is not None and self.goal_pose is not None:
            self.plan_path(self.initial_pose, self.goal_pose, self.map)
            self.initial_pose = None
            self.goal_pose = None

    def plan_path(self, start_point, end_point, map):
        if self.search_based:
            pixel_path = self.a_star(start_point, end_point, map)
        else:
            pixel_path = self.rrt(start_point, end_point, goal_radius=3)

        if pixel_path is None or len(pixel_path) == 0:
            self.get_logger().warn("No path found")
            return

        self.trajectory.clear()
        for mx, my in pixel_path:
            wx, wy = self.map_to_world(mx, my)
            self.trajectory.addPoint((wx, wy))

        self.traj_pub.publish(self.trajectory.toPoseArray())
        self.trajectory.publish_viz()

    def world_to_map(self, x, y):
        T_world_point = np.array([[1, 0, x],
                                  [0, 1, y],
                                  [0, 0, 1]])

        T_map_point = self.T_map_world @ T_world_point

        mx = int(T_map_point[0][2] / self.resolution)
        my = int(T_map_point[1][2] / self.resolution)
        return mx, my

    def map_to_world(self, mx, my):
        mx = mx * self.resolution
        my = my * self.resolution

        T_map_point = np.array([[1, 0, mx],
                                [0, 1, my],
                                [0, 0, 1]])

        T_world_point = self.T_world_map @ T_map_point
        return T_world_point[0][2], T_world_point[1][2]

    def a_star(self, start_point, end_point, map):
        def heuristic(a, b):
            return np.linalg.norm(np.array(a) - np.array(b))  # Euclidean

        def reconstruct_path(parent, current):
            path = [current]
            while current in parent:
                current = parent[current]
                path.append(current)
            path.reverse()
            return path

        height, width = map.shape

        start = self.world_to_map(start_point[0], start_point[1])
        goal = self.world_to_map(end_point[0], end_point[1])

        self.get_logger().info(f"{start=}")
        self.get_logger().info(f"{goal=}")

        open_set = []
        heapq.heappush(open_set, (0 + heuristic(start, goal), 0, start))  # (f_score, g_score, node)

        parent = {}
        g_score = {start: 0}
        visited = set()

        directions = [  # 8-connected grid
            (1, 0), (0, 1), (-1, 0), (0, -1),
            (1, 1), (1, -1), (-1, 1), (-1, -1)
        ]

        while open_set:
            _, _, current = heapq.heappop(open_set)

            if current == goal:
                return reconstruct_path(parent, current)

            if current in visited:
                continue

            visited.add(current)
            for dx, dy in directions:
                neighbor = (current[0] + dx, current[1] + dy)

                if not (0 <= neighbor[0] < width and 0 <= neighbor[1] < height):
                    continue  # Skip out-of-bounds

                if map[neighbor[1], neighbor[0]] != 0:
                    continue  # Skip obstacles

                tentative_g = g_score[current] + np.linalg.norm([dx, dy])

                if neighbor not in g_score or tentative_g < g_score[neighbor]:
                    g_score[neighbor] = tentative_g
                    f_score = tentative_g + heuristic(neighbor, goal)
                    heapq.heappush(open_set, (f_score, tentative_g, neighbor))
                    parent[neighbor] = current

        return []

    # RRT methods
    def sample(self, buffer_ratio=5):
<<<<<<< HEAD
        map_width, map_height = self.map.shape
=======
        map_height, map_width = self.map.shape
        ###
>>>>>>> db025b74
        rand_x = np.random.uniform(0, map_width)
        rand_y = np.random.uniform(0, map_height)

        return (rand_x, rand_y)

    def nearest(self, curr_point, rand_nodes, thresh_ang=np.pi/2):
        min_dist_no_ang = float('inf')
        nearest_node_no_ang = None

        for rand_node in rand_nodes:
            point = rand_node.value[:2]

            dist = np.linalg.norm(curr_point - point)
            if dist < min_dist_no_ang:
                min_dist_no_ang = dist
                nearest_node_no_ang = rand_node

        return nearest_node_no_ang

    def steer(self, znearest, zrand, max_steer_ang=3*np.pi/4, L=0.5, lookahead=1.0, dd=0.1):
        x_robot, y_robot, theta_robot = znearest
        x_wp, y_wp = zrand

        # Transform way point into robot frame
        dx = x_wp - x_robot # map frame
        dy = y_wp - y_robot # map frame
        dx_r = np.cos(-theta_robot) * dx - np.sin(-theta_robot) * dy
        dy_r = np.sin(-theta_robot) * dx + np.cos(-theta_robot) * dy
        x = dx_r
        y = dy_r

        dist = np.hypot(dx_r, dy_r)
        if dist > lookahead:
            ### OLD >>>
            dx_r = lookahead / np.sqrt(1 + (x / y) ** 2)
            dy_r = dx_r * (y / x)
            ### OLD <<<
            # self.get_logger().info(f'point {(x, y)} too far, now {(dx_r, dy_r)}')
<<<<<<< HEAD

=======
            # ### NEW >>>
            # x = dx_r
            # y = dy_r
            # while self.in_collision(np.array(x, y)) and np.abs(dx_r/dy_r*dd) < np.abs(x) and np.abs(dy_r/dx_r*dd) < np.abs(y):
            #         x -= dx_r/dy_r*dd
            #         y -= dy_r/dx_r*dd
            # dx_r = x
            # dy_r = y
            # ### NEW <<<
        
>>>>>>> db025b74
        # works? until here

        angle_to_wp = np.arctan2(dy_r, dx_r)

<<<<<<< HEAD
=======
        # TODO: convert old code for find point to new to invert pure pursuit model

        ###
>>>>>>> db025b74
        # Pure Pursuit steering angle
        req_steer_ang = np.arctan2(2 * L * np.sin(angle_to_wp), lookahead) # suspicious # imposter

        # Clip to max steering angle
        steer_angle = np.clip(req_steer_ang, -max_steer_ang, max_steer_ang)

<<<<<<< HEAD
        # Compute turning radius and delta heading
        R = L / np.tan(steer_angle) # suspicious
        dtheta = lookahead / R # suspicious

        # Compute new pose in robot frame
        x_new = R * np.sin(dtheta)
        y_new = R * (1 - np.cos(dtheta))
        theta_new = dtheta
=======
        ### OLD FIND POINT >>>
        # # Compute turning radius and delta heading
        # R = L / np.tan(steer_angle) #suspicious
        # dtheta = lookahead / R #suspicious

        # # Compute new pose in robot frame
        # x_new = R * np.sin(dtheta)
        # y_new = R * (1 - np.cos(dtheta))
        # theta_new = dtheta
        ### <<< OLD FIND POINT

        ###

        ###
        # x_new = dx_r
        # y_new = dy_r
        # theta_new = angle_to_wp
        ###
>>>>>>> db025b74

        # ### NEW FIND POINT >>>
        theta_new = np.arcsin(lookahead*np.tan(steer_angle)/(2*L))
        x_new = lookahead*np.cos(theta_new)
        y_new = lookahead*np.sin(theta_new)

        # ### <<< NEW FIND POINT

        # Transform back to map frame
        x_map = x_robot + np.cos(theta_robot) * x_new - np.sin(theta_robot) * y_new
        y_map = y_robot + np.sin(theta_robot) * x_new + np.cos(theta_robot) * y_new
        theta_map = (theta_robot + theta_new) % (2 * np.pi)

        return np.array([x_map, y_map, theta_map])

    def in_collision(self, point, debug=False):
        # check that point is not in occupancy grid or out of bounds
        map_height, map_width = self.map.shape
        if debug: self.get_logger().info(f'using bounds w = {map_width}, h = {map_height} for collision check')

        if not (0 <= point[0] < map_width and 0 <= point[1] < map_height):
            if debug: self.get_logger().info(f'pt outside bounds')
            return True

        ### OLD >>>
        # if self.map[int(point[1]), int(point[0])] != 0:
        #     if debug: self.get_logger().info(f'pt inside bounds, not free')
        #     return True
        ### OLD <<<
        
        ### NEW >>>
        round_pt = np.round(point)
        # self.get_logger().info(f'the round pt is {round_pt}')
        if self.map[int(round_pt[1]), int(round_pt[0])] != 0:
            if debug: self.get_logger().info(f'pt inside bounds, not free')
            return True
        ### NEW <<<
        
        return False

    def collision_free(self, xcurrent, xnew, steps = 1000):
        # Check that all points along path from xcurrent to xnew are not in collision
        direction = xnew - xcurrent
        step = direction/steps
        for i in range(steps):
            pt = xcurrent + step
            if self.in_collision(pt):
                return False
        return True
    
    def generate_hall_dist(self, step=0.1):
        map_height, map_width = self.map.shape
        
        # self.get_logger().info(f' the sample range is w = {map_width}, h = {map_height}')
        xrange = np.arange(0, map_width-1, step=step)
        yrange = np.arange(0, map_height-1, step=step)
        # self.get_logger().info(f' the sample range is x = {xrange[-5:]}, y = {yrange[-5:]}')
        # self.get_logger().info(f' map is {self.map}')

        samples = set()
        for x in xrange:
            for y in yrange:
                pt = (x,y)
                # self.get_logger().info(f'pt is {pt}')
                if not self.in_collision(pt):
                    samples.add(pt)
        # self.get_logger().info(f'the map is shape {self.map.shape} and the map is {self.map}')
        # self.get_logger().info(f'the generated possible samples are {np.array(samples)}')
        return np.array(list(samples))
    
    def sample_free(self, samples):
        l = len(samples)
        return samples[np.random.choice(l)]
    
    def sample_resample(self):
        map_height, map_width = self.map.shape
        pt = (-1,-1)
        while self.in_collision(pt):
            rand_x = np.random.uniform(0, map_width-1)
            rand_y = np.random.uniform(0, map_height-1)
            pt = (rand_x, rand_y)

        return pt


    def rrt(self, start_point_map, end_point_map, goal_radius=1, sample_buffer=2, buffer_ratio = 1/3):
        """
        all points are in the map frame
        """
        self.get_logger().info(f"{start_point_map=}")
        self.get_logger().info(f"{end_point_map=}")

        # start_time = self.get_clock().now().nanoseconds
        map_width, map_height = self.map.shape
        loop_cap = 10000
        start_point = np.array([*self.world_to_map(*start_point_map[:2]), start_point_map[2]-np.pi])
        end_point = np.array([*self.world_to_map(*end_point_map[:2]), end_point_map[2]-np.pi])
        self.get_logger().info(f'the goal point in the map frame is {end_point} and in collision = {self.in_collision(end_point[:2], debug=True)}')

        nodes = [RRTNode(start_point)]
        self.rrt_xbounds = np.array([start_point[0], start_point[0]])
        self.rrt_ybounds = np.array([start_point[1], start_point[1]])
        # self.get_logger().info(f'xbounds are {self.rrt_xbounds}')

        # ### NEW 2 >>>
        # self.free_samples = self.generate_hall_dist(step=1)
        # ### NEW 2 <<<

        for i in range(loop_cap):
            # self.get_logger().info(f'the iteration is {i} mickey mice')
            if i % 20 == 0: # OLD: 3 # NEW: 20
                random_point = end_point[:2]
<<<<<<< HEAD
            else:
                random_point = self.sample(buffer_ratio=buffer_ratio) # map frame
=======
            else: 
                # ### OLD >>>
                # random_point = self.sample(buffer_ratio=buffer_ratio) # map frame
                # ### OLD <<<
                ### NEW
                # if self.in_collision(random_point) or np.linalg.norm(np.array(random_point) - self.nearest(random_point, nodes).value[:2]) > 5:
                #     i -= 1
                #     continue
                ### NEW
                # ### NEW 2 >>>
                # random_point = self.sample_free(self.free_samples)
                # ### NEW 2 <<<
                ### NEW 3 >>>
                random_point = self.sample_resample()
                ### NEW 3 <<<
>>>>>>> db025b74
            parent = self.nearest(random_point, nodes) # map frame
            new_point = self.steer(parent.value, random_point, lookahead=4, max_steer_ang=np.pi/4) # OLD
            # new_point = self.steer(parent.value, random_point, lookahead=1.5, max_steer_ang=np.pi/10) # NEW
            # self.get_logger().info(f'adding new point {new_point} with parent {parent.value[:2]}')

            # self.get_logger().info(f'xbounds are {self.rrt_xbounds}')
            if self.collision_free(parent.value, new_point):
                # self.get_logger().info(f'not in collision, adding point {new_point}')
                new_node = RRTNode(new_point)
                new_node.parent = parent
                nodes.append(new_node)

                if np.linalg.norm(new_node.value[:2] - end_point[:2]) <= goal_radius:
                    # end_time = self.get_clock().now().nanoseconds
                    # self.get_logger().info(f'found goal; final time = {(end_time - start_time)/1e9}')
                    # self.get_logger().info(f'within goal radius')
                    path = []
                    curr_node = new_node
                    while curr_node.parent:
                        path.append(curr_node.value[:2])
                        curr_node = curr_node.parent
                    return path[::-1]
            else:
                # self.get_logger().info(f'In collision')
                pass

            if i%500 == 0:
                # self.get_logger().info(f'{[node.value for node in nodes]}')
                pass
            if nodes:
                self.pub_rrt_pt(np.array(nodes))

        return None

    def pub_rrt_pt(self, nodes):
        # self.get_logger().info(f'trying to publish {[node.value for node in nodes]}')
        points = [self.map_to_world(*node.value[:2]) for node in nodes]
        viz_points = PoseArray()
        viz_points.header.stamp = self.get_clock().now().to_msg()
        viz_points.header.frame_id = self.map_topic

        viz_points.poses = []
        for i, point in enumerate(points):
            q = quaternion_from_euler(0, 0, nodes[i].value[2]+np.pi)
            quaternion_msg = Quaternion(x=q[0], y=q[1], z=q[2], w=q[3])

            pose = Pose(
                position=Point(x=point[0], y=point[1], z=0.0),
                orientation=quaternion_msg
            )
            viz_points.poses.append(pose)

        self.point_debug_pub.publish(viz_points)

class RRTNode:
    def __init__(self, value):
        self.value = value
        self.parent = None

    def add_child(self, child_node):
        self.children.append(child_node)

    def remove_child(self, child_node):
        self.children.remove(child_node)

def main(args=None):
    rclpy.init(args=args)
    planner = PathPlan()
    rclpy.spin(planner)
    rclpy.shutdown()<|MERGE_RESOLUTION|>--- conflicted
+++ resolved
@@ -255,12 +255,8 @@
 
     # RRT methods
     def sample(self, buffer_ratio=5):
-<<<<<<< HEAD
-        map_width, map_height = self.map.shape
-=======
         map_height, map_width = self.map.shape
         ###
->>>>>>> db025b74
         rand_x = np.random.uniform(0, map_width)
         rand_y = np.random.uniform(0, map_height)
 
@@ -299,9 +295,7 @@
             dy_r = dx_r * (y / x)
             ### OLD <<<
             # self.get_logger().info(f'point {(x, y)} too far, now {(dx_r, dy_r)}')
-<<<<<<< HEAD
-
-=======
+
             # ### NEW >>>
             # x = dx_r
             # y = dy_r
@@ -311,34 +305,20 @@
             # dx_r = x
             # dy_r = y
             # ### NEW <<<
-        
->>>>>>> db025b74
+
         # works? until here
 
         angle_to_wp = np.arctan2(dy_r, dx_r)
 
-<<<<<<< HEAD
-=======
         # TODO: convert old code for find point to new to invert pure pursuit model
 
         ###
->>>>>>> db025b74
         # Pure Pursuit steering angle
         req_steer_ang = np.arctan2(2 * L * np.sin(angle_to_wp), lookahead) # suspicious # imposter
 
         # Clip to max steering angle
         steer_angle = np.clip(req_steer_ang, -max_steer_ang, max_steer_ang)
 
-<<<<<<< HEAD
-        # Compute turning radius and delta heading
-        R = L / np.tan(steer_angle) # suspicious
-        dtheta = lookahead / R # suspicious
-
-        # Compute new pose in robot frame
-        x_new = R * np.sin(dtheta)
-        y_new = R * (1 - np.cos(dtheta))
-        theta_new = dtheta
-=======
         ### OLD FIND POINT >>>
         # # Compute turning radius and delta heading
         # R = L / np.tan(steer_angle) #suspicious
@@ -357,7 +337,6 @@
         # y_new = dy_r
         # theta_new = angle_to_wp
         ###
->>>>>>> db025b74
 
         # ### NEW FIND POINT >>>
         theta_new = np.arcsin(lookahead*np.tan(steer_angle)/(2*L))
@@ -470,10 +449,6 @@
             # self.get_logger().info(f'the iteration is {i} mickey mice')
             if i % 20 == 0: # OLD: 3 # NEW: 20
                 random_point = end_point[:2]
-<<<<<<< HEAD
-            else:
-                random_point = self.sample(buffer_ratio=buffer_ratio) # map frame
-=======
             else: 
                 # ### OLD >>>
                 # random_point = self.sample(buffer_ratio=buffer_ratio) # map frame
@@ -489,7 +464,6 @@
                 ### NEW 3 >>>
                 random_point = self.sample_resample()
                 ### NEW 3 <<<
->>>>>>> db025b74
             parent = self.nearest(random_point, nodes) # map frame
             new_point = self.steer(parent.value, random_point, lookahead=4, max_steer_ang=np.pi/4) # OLD
             # new_point = self.steer(parent.value, random_point, lookahead=1.5, max_steer_ang=np.pi/10) # NEW
